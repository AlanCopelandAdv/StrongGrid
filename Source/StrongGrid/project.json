--- conflicted
+++ resolved
@@ -18,13 +18,9 @@
 		}
 	},
 	"dependencies": {
-<<<<<<< HEAD
-		"Microsoft.AspNetCore.Http.Abstractions": "1.0.0",
-=======
 		"HttpMultipartParser": "2.2.0",
 		"Microsoft.AspNetCore.Http.Abstractions": "1.0.0",
 		"Newtonsoft.Json": "9.0.1",
->>>>>>> 1a65ccb4
 		"StyleCop.Analyzers": {
 			"version": "1.0.0",
 			"type": "build"
